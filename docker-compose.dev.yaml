<<<<<<< HEAD
version: "3.8"
name: sovryn-nbte-bridge
=======
>>>>>>> 8f66b991
services:
  postgres:
    image: bridge-postgres:latest
    build:
      context: ./docker/postgres
    restart: always
    volumes:
      # Using named volume for db data to allow automatic removal with docker compose down -v
      # This does not work for bind mounts (i.e. volumes that are not managed by docker like initsql)
      - postgres:/var/lib/postgresql/data
      - ./docker/postgres/initsql:/docker-entrypoint-initdb.d
    environment:
      POSTGRES_PASSWORD: ${POSTGRES_PASSWORD}
    ports:
      # VERY IMPORTANT: no connections outside localhost
      - 127.0.0.1:65432:5432
    healthcheck:
      test: ["CMD-SHELL", "pg_isready -U bridge1 -d bridge1 -h postgres"]
      interval: 1s
      timeout: 120s

  bitcoind:
    environment:
      USERID: ${USERID:-1000}
      GROUPID: ${GROUPID:-1000}
    stop_grace_period: 5m
    image: polarlightning/bitcoind:26.0
    hostname: bitcoind
    command: >-
      bitcoind -server=1 -regtest=1
      -rpcauth=polaruser:5e5e98c21f5c814568f8b55d83b23c1c$$066b03f92df30b11de8e4b1b1cd5b1b4281aa25205bd57df9be82caf97a05526
      -debug=1 -zmqpubrawblock=tcp://0.0.0.0:28334
      -zmqpubrawtx=tcp://0.0.0.0:28335 -zmqpubhashblock=tcp://0.0.0.0:28336
      -txindex=1 -dnsseed=0 -upnp=0 -rpcbind=0.0.0.0 -rpcallowip=0.0.0.0/0
      -rpcport=18443 -rest -listen=1 -listenonion=0 -fallbackfee=0.0002
      -blockfilterindex=1 -peerblockfilters=1
    healthcheck:
      test: [
        "CMD",
        "bitcoin-cli",
        "-chain=regtest",
        "-rpcuser=polaruser",
        "-rpcpassword=polarpass",
        "getblockchaininfo"
      ]
      interval: 2s
    volumes:
      - ./volumes/bitcoind/bitcoind:/home/bitcoin/.bitcoin
    expose:
      - '18443'
      - '18444'
      - '28334'
      - '28335'
    ports:
      - '18443:18443'
      - '19444:18444'
      - '28334:28334'
      - '29335:28335'

  hardhat:
    image:
      bridge_hardhat:latest

    build:
      context: ./bridge_contracts/

    environment:
     - NODE1_ADDRESS=0x4091663B0a7a14e35Ff1d6d9d0593cE15cE7710a
     - NODE2_ADDRESS=0x09dcD91DF9300a81a4b9C85FDd04345C3De58F48
     - NODE3_ADDRESS=0xA40013a058E70664367c515246F2560B82552ACb
     - USER_ADDRESS=0xBcd4042DE499D14e55001CcbB24a551F3b954096  # Hardhat Account 10
     - INTEGRATION_TEST=${INTEGRATION_TEST:-}

    ports:
      - 127.0.0.1:18545:8545

    healthcheck:
      test: ["CMD", "npx", "hardhat", "--network", "localhost", "verify-started"]
      interval: 4s
      timeout: 30s
      retries: 10
      start_period: 2s

  ord:
    image:
      bridge-ord:latest

    build:
      context: ./docker/ord/

    volumes:
      - ./volumes/ord:/home/ord/data

    command: >-
      ord
      --bitcoin-rpc-username polaruser
      --bitcoin-rpc-password polarpass
      --bitcoin-rpc-url bitcoind:18443
      --chain regtest
      --index-runes
      --data-dir /home/ord/data
      server
      --http
      --http-port 80
      --polling-interval ${ORD_POLLING_INTERVAL:-1s}

    depends_on:
      bitcoind:
        condition: service_healthy

    expose:
      - 80

    ports:
      - 127.0.0.1:3080:80

  alice-bridge:
    image: bridge_node:latest
    build:
      context: bridge_node
    restart: always
    depends_on:
      - postgres
      - hardhat
      - alice-tap
    ports:
      - 127.0.0.1:8181:8080
    # TODO: needs to be added later, this does not work without pyramid
    # healthcheck:
    #   test: ["CMD", "curl", "-f", "http://localhost:6543/health"]
    #   interval: 120s
    #   timeout: 1s
    volumes:
      - ./volumes/lnd/alice-lnd:/var/bridge/lnd
      - ./volumes/tapd/alice-tap:/var/bridge/tapd
    environment:
      # NOTE: the private keys and other secrets are supposed to be here -- they are not used in the real world, only regtest. Don't report them.
      - BRIDGE_NODE_ID=alice-node
      - BRIDGE_HOSTNAME=alice-bridge
      - BRIDGE_LEADER_NODE_ID=alice-node
      - BRIDGE_DB_URL=postgresql://bridge1:a5f83ab52f2c6c8d0a31e99c@postgres:5432/bridge1
      - LOG_LEVEL=DEBUG
      - BRIDGE_EVM_PRIVATE_KEY=0x9a9a640da1fc0181e43a9ea00b81878f26e1678e3e246b25bd2835783f2be181
      # ^-- address 0x4091663B0a7a14e35Ff1d6d9d0593cE15cE7710a
      - BRIDGE_EVM_BLOCK_SAFETY_MARGIN=1
      - BRIDGE_EVM_BRIDGE_CONTRACT_ADDRESS=0x5FbDB2315678afecb367f032d93F642f64180aa3
      - BRIDGE_EVM_RPC_URL=http://hardhat:8545
      - BRIDGE_PEERS=bob-node@bob-bridge:5000
      - BRIDGE_BTC_NETWORK=regtest
      - BRIDGE_BTC_RPC_URL=http://polaruser:polarpass@bitcoind:18443
      # Taproot Assets
      - BRIDGE_TAP_HOST=alice-tap:8089
      - BRIDGE_TAP_MACAROON_PATH=/var/bridge/tapd/data/regtest/admin.macaroon
      - BRIDGE_TAP_TLS_CERT_PATH=/var/bridge/tapd/tls.cert
      # RUNES
      # TODO: we use the same keys as tap bridge. Might cause problems or not.
      # RUNES COMMON
      - BRIDGE_RUNES_RUNE_BRIDGE_CONTRACT_ADDRESS=0xDc64a140Aa3E981100a9becA4E685f962f0cF6C9
      - BRIDGE_RUNES_EVM_DEFAULT_START_BLOCK=1
      - BRIDGE_RUNES_ORD_API_URL=http://ord:80
      - BRIDGE_RUNES_EVM_RPC_URL=http://hardhat:8545
      - BRIDGE_SECRET_RUNES_BTC_MASTER_XPUBS=tpubD6NzVbkrYhZ4WokHnVXX8CVBt1S88jkmeG78yWbLxn7Wd89nkNDe2J8b6opP4K38mRwXf9d9VVN5uA58epPKjj584R1rnDDbk6oHUD1MoWD,tpubD6NzVbkrYhZ4WpZfRZip3ALqLpXhHUbe6UyG8iiTzVDuvNUyysyiUJWejtbszZYrDaUM8UZpjLmHyvtV7r1QQNFmTqciAz1fYSYkw28Ux6y,tpubD6NzVbkrYhZ4WQZnWqU8ieBsujhoZKZLF6wMvTApJ4ZiGmipk481DyM2su3y5BDeB9fFLwSmmmsGDGJum79he2fnuQMnpWhe3bGir7Mf4uS
      # RUNES NODE-SPECIFIC
      - BRIDGE_RUNES_BTC_RPC_WALLET_URL=http://polaruser:polarpass@bitcoind:18443/wallet/alice-runes
      - BRIDGE_SECRET_RUNES_EVM_PRIVATE_KEY=0x9a9a640da1fc0181e43a9ea00b81878f26e1678e3e246b25bd2835783f2be181
      - BRIDGE_SECRET_RUNES_BTC_MASTER_XPRIV=tprv8ZgxMBicQKsPdLiVtqrvinq5JyvByQZs4xWMgzZ3YWK7ndu27yQ3qoWivh8cgdtB3bKuYKWRKhaEvtykaFCsDCB7akNdcArjgrCnFhuDjmV

  bob-bridge:
    image: bridge_node:latest
    build:
      context: bridge_node
    restart: always
    depends_on:
      - postgres
      - alice-bridge
      - bob-tap
    ports:
      - 127.0.0.1:8182:8080
    volumes:
      - ./volumes/lnd/bob-lnd:/var/bridge/lnd
      - ./volumes/tapd/bob-tap:/var/bridge/tapd
    environment:
      # NOTE: the private keys and other secrets are supposed to be here -- they are not used in the real world, only regtest. Don't report them.
      - BRIDGE_NODE_ID=bob-node
      - BRIDGE_HOSTNAME=bob-bridge
      - BRIDGE_LEADER_NODE_ID=alice-node
      - BRIDGE_DB_URL=postgresql://bridge2:b2a8658e648ddc59b5172dfe@postgres:5432/bridge2
      - LOG_LEVEL=DEBUG
      - BRIDGE_EVM_PRIVATE_KEY=0x034262349de8b7bb1d8fdd7a9b6096aae0906a8f3b58ecc31af58b9f9a30e567
      # ^-- address: 0x09dcD91DF9300a81a4b9C85FDd04345C3De58F48
      - BRIDGE_EVM_BLOCK_SAFETY_MARGIN=1
      - BRIDGE_EVM_BRIDGE_CONTRACT_ADDRESS=0x5FbDB2315678afecb367f032d93F642f64180aa3
      - BRIDGE_EVM_RPC_URL=http://hardhat:8545
      - BRIDGE_PEERS=alice-node@alice-bridge:5000
      - BRIDGE_BTC_NETWORK=regtest
      - BRIDGE_BTC_RPC_URL=http://polaruser:polarpass@bitcoind:18443
      # Taproot Assets
      - BRIDGE_TAP_HOST=bob-tap:8089
      - BRIDGE_TAP_MACAROON_PATH=/var/bridge/tapd/data/regtest/admin.macaroon
      - BRIDGE_TAP_TLS_CERT_PATH=/var/bridge/tapd/tls.cert
      # RUNES
      # TODO: we use the same keys as tap bridge. Might cause problems or not.
      # RUNES COMMON
      - BRIDGE_RUNES_RUNE_BRIDGE_CONTRACT_ADDRESS=0xDc64a140Aa3E981100a9becA4E685f962f0cF6C9
      - BRIDGE_RUNES_EVM_DEFAULT_START_BLOCK=1
      - BRIDGE_RUNES_ORD_API_URL=http://ord:80
      - BRIDGE_RUNES_EVM_RPC_URL=http://hardhat:8545
      - BRIDGE_SECRET_RUNES_BTC_MASTER_XPUBS=tpubD6NzVbkrYhZ4WokHnVXX8CVBt1S88jkmeG78yWbLxn7Wd89nkNDe2J8b6opP4K38mRwXf9d9VVN5uA58epPKjj584R1rnDDbk6oHUD1MoWD,tpubD6NzVbkrYhZ4WpZfRZip3ALqLpXhHUbe6UyG8iiTzVDuvNUyysyiUJWejtbszZYrDaUM8UZpjLmHyvtV7r1QQNFmTqciAz1fYSYkw28Ux6y,tpubD6NzVbkrYhZ4WQZnWqU8ieBsujhoZKZLF6wMvTApJ4ZiGmipk481DyM2su3y5BDeB9fFLwSmmmsGDGJum79he2fnuQMnpWhe3bGir7Mf4uS
      # RUNES NODE-SPECIFIC
      - BRIDGE_RUNES_BTC_RPC_WALLET_URL=http://polaruser:polarpass@bitcoind:18443/wallet/bob-runes
      - BRIDGE_SECRET_RUNES_EVM_PRIVATE_KEY=0x034262349de8b7bb1d8fdd7a9b6096aae0906a8f3b58ecc31af58b9f9a30e567
      - BRIDGE_SECRET_RUNES_BTC_MASTER_XPRIV=tprv8ZgxMBicQKsPdMXsXv4Ddkgimo1m89QjXBNUrCgAaDRX5tEDMVA8HotnZmHcMvUVtgh1yXbN74StoJqv76jvRxJmkr2wvkPwTbZb1zeXv3Y

  alice-lnd:
    environment:
      USERID: ${USERID:-1000}
      GROUPID: ${GROUPID:-1000}
    stop_grace_period: 2m
    image: polarlightning/lnd:0.17.3-beta
    hostname: alice-lnd
    depends_on:
      - bitcoind
    command: >-
      lnd --noseedbackup --trickledelay=5000 --alias=alice-lnd --externalip=alice-lnd
      --tlsextradomain=alice-lnd --tlsextradomain=alice-lnd
      --tlsextradomain=host.docker.internal --listen=0.0.0.0:9735
      --rpclisten=0.0.0.0:10009 --restlisten=0.0.0.0:8080 --bitcoin.active
      --bitcoin.regtest --bitcoin.node=bitcoind
      --bitcoind.rpchost=bitcoind --bitcoind.rpcuser=polaruser
      --bitcoind.rpcpass=polarpass
      --bitcoind.zmqpubrawblock=tcp://bitcoind:28334
      --bitcoind.zmqpubrawtx=tcp://bitcoind:28335
    restart: always
    volumes:
      - ./volumes/lnd/alice-lnd:/home/lnd/.lnd
    expose:
      - '8080'
      - '10009'
      - '9735'
    ports:
      - '8082:8080'
      - '10002:10009'
      - '9736:9735'

  bob-lnd:
    environment:
      USERID: ${USERID:-1000}
      GROUPID: ${GROUPID:-1000}
    stop_grace_period: 2m
    image: polarlightning/lnd:0.17.3-beta
    hostname: bob-lnd
    depends_on:
      - bitcoind
    command: >-
      lnd --noseedbackup --trickledelay=5000 --alias=bob-lnd --externalip=bob-lnd
      --tlsextradomain=bob-lnd --tlsextradomain=bob-lnd
      --tlsextradomain=host.docker.internal --listen=0.0.0.0:9735
      --rpclisten=0.0.0.0:10009 --restlisten=0.0.0.0:8080 --bitcoin.active
      --bitcoin.regtest --bitcoin.node=bitcoind
      --bitcoind.rpchost=bitcoind --bitcoind.rpcuser=polaruser
      --bitcoind.rpcpass=polarpass
      --bitcoind.zmqpubrawblock=tcp://bitcoind:28334
      --bitcoind.zmqpubrawtx=tcp://bitcoind:28335
    restart: always
    volumes:
      - ./volumes/lnd/bob-lnd:/home/lnd/.lnd
    expose:
      - '8080'
      - '10009'
      - '9735'
    ports:
      - '8083:8080'
      - '10003:10009'
      - '9737:9735'

  # TODO: re-enable carol after tests are rewritten for 2-of-3 multisig
#  carol-lnd:
#    environment:
#      USERID: ${USERID:-1000}
#      GROUPID: ${GROUPID:-1000}
#    stop_grace_period: 2m
#    image: polarlightning/lnd:0.17.3-beta
#    hostname: carol-lnd
#    depends_on:
#      - bitcoind
#    command: >-
#      lnd --noseedbackup --trickledelay=5000 --alias=carol-lnd --externalip=carol-lnd
#      --tlsextradomain=carol-lnd --tlsextradomain=carol-lnd
#      --tlsextradomain=host.docker.internal --listen=0.0.0.0:9735
#      --rpclisten=0.0.0.0:10009 --restlisten=0.0.0.0:8080 --bitcoin.active
#      --bitcoin.regtest --bitcoin.node=bitcoind
#      --bitcoind.rpchost=bitcoind --bitcoind.rpcuser=polaruser
#      --bitcoind.rpcpass=polarpass
#      --bitcoind.zmqpubrawblock=tcp://bitcoind:28334
#      --bitcoind.zmqpubrawtx=tcp://bitcoind:28335
#    restart: always
#    volumes:
#      - ./volumes/lnd/carol-lnd:/home/lnd/.lnd
#    expose:
#      - '8080'
#      - '10009'
#      - '9735'
#    ports:
#      - '8084:8080'
#      - '10004:10009'
#      - '9738:9735'

  user-lnd:
    environment:
      USERID: ${USERID:-1000}
      GROUPID: ${GROUPID:-1000}
    stop_grace_period: 2m
    image: polarlightning/lnd:0.17.3-beta
    hostname: user-lnd
    depends_on:
      - bitcoind
    command: >-
      lnd --noseedbackup --trickledelay=5000 --alias=user-lnd --externalip=user-lnd
      --tlsextradomain=user-lnd --tlsextradomain=user-lnd
      --tlsextradomain=host.docker.internal --listen=0.0.0.0:9735
      --rpclisten=0.0.0.0:10009 --restlisten=0.0.0.0:8080 --bitcoin.active
      --bitcoin.regtest --bitcoin.node=bitcoind
      --bitcoind.rpchost=bitcoind --bitcoind.rpcuser=polaruser
      --bitcoind.rpcpass=polarpass
      --bitcoind.zmqpubrawblock=tcp://bitcoind:28334
      --bitcoind.zmqpubrawtx=tcp://bitcoind:28335
    restart: always
    volumes:
      - ./volumes/lnd/user-lnd:/home/lnd/.lnd
    expose:
      - '8080'
      - '10009'
      - '9735'
    ports:
      - '8085:8080'
      - '10005:10009'
      - '9739:9735'

  alice-tap:
    environment:
      USERID: ${USERID:-1000}
      GROUPID: ${GROUPID:-1000}
    stop_grace_period: 2m
    image: polarlightning/tapd:0.3.2-alpha
    hostname: alice-tap
    depends_on:
      - alice-lnd
    command: >-
      tapd --network=regtest --debuglevel=debug --tlsextradomain=alice-tap
      --tlsextradomain=alice-tap --rpclisten=0.0.0.0:10029
      --restlisten=0.0.0.0:8089 --lnd.host=alice-lnd:10009
      --lnd.macaroonpath=/home/tap/.lnd/data/chain/bitcoin/regtest/admin.macaroon
      --lnd.tlspath=/home/tap/.lnd/tls.cert --allow-public-uni-proof-courier
      --allow-public-stats --universe.public-access
    restart: always
    volumes:
      - ./volumes/lnd/alice-lnd:/home/tap/.lnd
      - ./volumes/tapd/alice-tap:/home/tap/.tapd
    expose:
      - '8089'
      - '10029'
    ports:
      - '8289:8089'
      - '12029:10029'
  bob-tap:
    environment:
      USERID: ${USERID:-1000}
      GROUPID: ${GROUPID:-1000}
    stop_grace_period: 2m
    image: polarlightning/tapd:0.3.2-alpha
    hostname: bob-tap
    depends_on:
      - bob-lnd
    command: >-
      tapd --network=regtest --debuglevel=debug --tlsextradomain=bob-tap
      --tlsextradomain=bob-tap --rpclisten=0.0.0.0:10029
      --restlisten=0.0.0.0:8089 --lnd.host=bob-lnd:10009
      --lnd.macaroonpath=/home/tap/.lnd/data/chain/bitcoin/regtest/admin.macaroon
      --lnd.tlspath=/home/tap/.lnd/tls.cert --allow-public-uni-proof-courier
      --allow-public-stats --universe.public-access
    restart: always
    volumes:
      - ./volumes/lnd/bob-lnd:/home/tap/.lnd
      - ./volumes/tapd/bob-tap:/home/tap/.tapd
    expose:
      - '8089'
      - '10029'
    ports:
      - '8290:8089'
      - '12030:10029'

  # TODO: re-enable carol after tests are rewritten for 2-of-3 multisig
#  carol-tap:
#    environment:
#      USERID: ${USERID:-1000}
#      GROUPID: ${GROUPID:-1000}
#    stop_grace_period: 2m
#    image: polarlightning/tapd:0.3.2-alpha
#    hostname: carol-tap
#    depends_on:
#      - carol-lnd
#    command: >-
#      tapd --network=regtest --debuglevel=debug --tlsextradomain=carol-tap
#      --tlsextradomain=carol-tap --rpclisten=0.0.0.0:10029
#      --restlisten=0.0.0.0:8089 --lnd.host=carol-lnd:10009
#      --lnd.macaroonpath=/home/tap/.lnd/data/chain/bitcoin/regtest/admin.macaroon
#      --lnd.tlspath=/home/tap/.lnd/tls.cert --allow-public-uni-proof-courier
#      --allow-public-stats --universe.public-access
#    restart: always
#    volumes:
#      - ./volumes/lnd/carol-lnd:/home/tap/.lnd
#      - ./volumes/tapd/carol-tap:/home/tap/.tapd
#    expose:
#      - '8089'
#      - '10029'
#    ports:
#      - '8291:8089'
#      - '12031:10029'

  user-tap:
    environment:
      USERID: ${USERID:-1000}
      GROUPID: ${GROUPID:-1000}
    stop_grace_period: 2m
    image: polarlightning/tapd:0.3.2-alpha
    hostname: user-tap
    depends_on:
      - user-lnd
    command: >-
      tapd --network=regtest --debuglevel=debug --tlsextradomain=user-tap
      --tlsextradomain=user-tap --rpclisten=0.0.0.0:10029
      --restlisten=0.0.0.0:8089 --lnd.host=user-lnd:10009
      --lnd.macaroonpath=/home/tap/.lnd/data/chain/bitcoin/regtest/admin.macaroon
      --lnd.tlspath=/home/tap/.lnd/tls.cert --allow-public-uni-proof-courier
      --allow-public-stats --universe.public-access
    restart: always
    volumes:
      - ./volumes/lnd/user-lnd:/home/tap/.lnd
      - ./volumes/tapd/user-tap:/home/tap/.tapd
    expose:
      - '8089'
      - '10029'
    ports:
      - '8292:8089'
      - '12032:10029'

<<<<<<< HEAD
=======
  alice-ord:
    image:
      bridge-ord:latest

    environment:
      USERID: ${USERID:-1000}
      GROUPID: ${GROUPID:-1000}

    build:
      context: ./docker/ord/

    volumes:
      - ./volumes/ord/alice-ord:/home/ord/data

    command: >-
      ord
      --bitcoin-rpc-username polaruser
      --bitcoin-rpc-password polarpass
      --bitcoin-rpc-url bitcoind:18443
      --chain regtest
      --index-runes
      --data-dir /home/ord/data
      server
      --http
      --http-port 80
      --polling-interval 1s

    depends_on:
      bitcoind:
        condition: service_healthy

    expose:
      - 80

    ports:
      - 127.0.0.1:3080:80

  user-ord:
    image:
      bridge-ord:latest

    environment:
      USERID: ${USERID:-1000}
      GROUPID: ${GROUPID:-1000}

    build:
      context: ./docker/ord/

    volumes:
      - ./volumes/ord/user-ord:/home/ord/data

    command: >-
      ord
      --bitcoin-rpc-username polaruser
      --bitcoin-rpc-password polarpass
      --bitcoin-rpc-url bitcoind:18443
      --chain regtest
      --index-runes
      --data-dir /home/ord/data
      server
      --http
      --http-port 80
      --polling-interval 1s

    depends_on:
      bitcoind:
        condition: service_healthy

    expose:
      - 80

>>>>>>> 8f66b991
volumes:
  postgres:
    name: ${POSTGRES_VOLUME:-sovryn-nbte-bridge_postgres}<|MERGE_RESOLUTION|>--- conflicted
+++ resolved
@@ -1,8 +1,4 @@
-<<<<<<< HEAD
-version: "3.8"
 name: sovryn-nbte-bridge
-=======
->>>>>>> 8f66b991
 services:
   postgres:
     image: bridge-postgres:latest
@@ -89,6 +85,10 @@
   ord:
     image:
       bridge-ord:latest
+
+    environment:
+      USERID: ${USERID:-1000}
+      GROUPID: ${GROUPID:-1000}
 
     build:
       context: ./docker/ord/
@@ -449,80 +449,6 @@
       - '8292:8089'
       - '12032:10029'
 
-<<<<<<< HEAD
-=======
-  alice-ord:
-    image:
-      bridge-ord:latest
-
-    environment:
-      USERID: ${USERID:-1000}
-      GROUPID: ${GROUPID:-1000}
-
-    build:
-      context: ./docker/ord/
-
-    volumes:
-      - ./volumes/ord/alice-ord:/home/ord/data
-
-    command: >-
-      ord
-      --bitcoin-rpc-username polaruser
-      --bitcoin-rpc-password polarpass
-      --bitcoin-rpc-url bitcoind:18443
-      --chain regtest
-      --index-runes
-      --data-dir /home/ord/data
-      server
-      --http
-      --http-port 80
-      --polling-interval 1s
-
-    depends_on:
-      bitcoind:
-        condition: service_healthy
-
-    expose:
-      - 80
-
-    ports:
-      - 127.0.0.1:3080:80
-
-  user-ord:
-    image:
-      bridge-ord:latest
-
-    environment:
-      USERID: ${USERID:-1000}
-      GROUPID: ${GROUPID:-1000}
-
-    build:
-      context: ./docker/ord/
-
-    volumes:
-      - ./volumes/ord/user-ord:/home/ord/data
-
-    command: >-
-      ord
-      --bitcoin-rpc-username polaruser
-      --bitcoin-rpc-password polarpass
-      --bitcoin-rpc-url bitcoind:18443
-      --chain regtest
-      --index-runes
-      --data-dir /home/ord/data
-      server
-      --http
-      --http-port 80
-      --polling-interval 1s
-
-    depends_on:
-      bitcoind:
-        condition: service_healthy
-
-    expose:
-      - 80
-
->>>>>>> 8f66b991
 volumes:
   postgres:
     name: ${POSTGRES_VOLUME:-sovryn-nbte-bridge_postgres}