<<<<<<< HEAD
from getpass import getpass
import json
import logging
import os
=======
from decimal import Decimal

>>>>>>> 0940db9a
import environ
from anemic.ioc import service
import socket
from typing import Literal

logger = logging.getLogger(__name__)


def wait_for_secrets():
    """
    Wait for the user to provide decrypted secrets as a single-line JSON string.
    In practice, this should be done by running server/serve_with_secrets.py.

    Requires the BRIDGE_ENCRYPTED_SECRETS environment variable to be set to 1.
    """
    try:
        return json.loads(getpass("Provide decrypted secrets: "))
    except json.JSONDecodeError as e:
        logger.error(f"Invalid JSON provided: {e}")
        exit(1)


def comma_separated(s: str):
    return [x.strip() for x in s.split(",") if x.strip()]


@environ.config(prefix="BRIDGE")
class Config:
    node_id = environ.var()
    hostname = environ.var(socket.gethostname())
    leader_node_id = environ.var()
    port = environ.var(5000, converter=int)
    peers = environ.var(converter=lambda s: [x.split("@") for x in comma_separated(s)])
    db_url = environ.var()
    enabled_bridges = environ.var(converter=comma_separated, default="all")
    access_control_contract_address = environ.var()
    evm_rpc_url = environ.var()

    # Generic blockchain settings for all bridges
    evm_block_safety_margin = environ.var(converter=int, default=5)
    btc_network: Literal["mainnet", "testnet", "signet", "regtest"] = environ.var()

    # Tap bridge config.
    # TODO: prefix these!
    evm_bridge_contract_address = environ.var()
    evm_start_block = environ.var(converter=int, default=1)
    tap_host = environ.var()
    tap_macaroon_path = environ.var()
    tap_tls_cert_path = environ.var()

    # Rune bridge config
    runes_rune_bridge_contract_address = environ.var()
    runes_evm_rpc_url = environ.var()  # TODO: get rid of this, just use the global one
    runes_evm_default_start_block = environ.var(converter=int, default=1)
    runes_btc_num_required_signers = environ.var(converter=int)
    runes_btc_rpc_wallet_url = environ.var()
    runes_ord_api_url = environ.var()
    runes_btc_base_derivation_path = environ.var(default="m/13/0/0")
    runes_to_evm_fee_percentage_decimal = environ.var(default="0.4", converter=Decimal)

    secret_runes_btc_master_xpubs = environ.var(converter=comma_separated)

    if os.environ.get("BRIDGE_ENCRYPTED_SECRETS", False):
        secrets = wait_for_secrets()

        btc_rpc_url = default = secrets["bridge_btc_rpc_url"]
        evm_private_key = default = secrets["bridge_evm_private_key"]

        secret_runes_evm_private_key = secrets["bridge_secret_runes_evm_private_key"]
        secret_runes_btc_master_xpriv = secrets["bridge_secret_runes_btc_master_xpriv"]

        secret_runes_btc_rpc_auth = secrets.get("bridge_secret_runes_btc_rpc_auth", "")
        secret_runes_ord_api_auth = secrets.get("bridge_secret_runes_ord_api_auth", "")
    else:
        logging.warning(
            "Secrets file not found, proceeding without. This should not happen in production."
        )
        btc_rpc_url = (
            environ.var()
        )  # TODO: should be secret, it has the auth in it (or then let's separate auth)

        # TODO: handle secrets properly
        evm_private_key = environ.var()  # TODO: should be secret

        # Rune bridge secrets
        # TODO: these should be secret
        secret_runes_evm_private_key = environ.var()  # TODO: secret
        secret_runes_btc_master_xpriv = environ.var()
        secret_runes_btc_rpc_auth = environ.var(default="")
        secret_runes_ord_api_auth = environ.var(default="")


@service(interface_override=Config, scope="global")
def create_config(_):
    return environ.to_config(Config)<|MERGE_RESOLUTION|>--- conflicted
+++ resolved
@@ -1,16 +1,15 @@
-<<<<<<< HEAD
-from getpass import getpass
 import json
 import logging
 import os
-=======
+import socket
+
 from decimal import Decimal
+from getpass import getpass
+from typing import Literal
 
->>>>>>> 0940db9a
 import environ
+
 from anemic.ioc import service
-import socket
-from typing import Literal
 
 logger = logging.getLogger(__name__)
 
