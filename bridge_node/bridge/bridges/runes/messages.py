--- conflicted
+++ resolved
@@ -42,11 +42,7 @@
 class SignRuneTokenToBtcTransferQuestion:
     transfer: RuneTokenToBtcTransfer
     unsigned_psbt_serialized: str
-<<<<<<< HEAD
-    fee_rate_sat_per_vbyte: int
-=======
     fee_rate_sats_per_vb: int
->>>>>>> 43552de8
 
 
 @dataclasses.dataclass
