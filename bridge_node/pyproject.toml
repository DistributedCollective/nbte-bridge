--- conflicted
+++ resolved
@@ -42,12 +42,8 @@
 python-bitcointx = "^1.1.4"
 pyramid = "^2.0.2"
 python-dotenv = "^1.0.1"
-<<<<<<< HEAD
 pyord = "0.3.0"
-=======
-pyord = "^0.2.0"
 pyramid-jinja2 = "^2.10.1"
->>>>>>> 5302a9a8
 
 [tool.poetry.group.dev.dependencies]
 pytest = "^7.4.3"
